--- conflicted
+++ resolved
@@ -620,21 +620,13 @@
         self.axis_names = {
             0x00 : 'left_stick_horz',
             0x01 : 'left_stick_vert',
-<<<<<<< HEAD
+
             0x04 : 'right_stick_vert',
             0x03 : 'right_stick_horz',
             0x02 : 'left_trigger',
             0x05 : 'right_trigger',
             0x07 : 'dpad_horiz',
             0x06 : 'dpad_vert'
-=======
-            0x05 : 'right_stick_vert',
-            0x02 : 'right_stick_horz',
-            0x0a : 'left_trigger',
-            0x09 : 'right_trigger',
-            0x10 : 'dpad_horiz',
-            0x11 : 'dpad_vert'
->>>>>>> 01cda2e6
         }
 
         self.button_names = {
