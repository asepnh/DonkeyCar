--- conflicted
+++ resolved
@@ -618,14 +618,6 @@
         super(XboxOneJoystick, self).__init__(*args, **kwargs)
 
         self.axis_names = {
-<<<<<<< HEAD
-            0x00: 'left_stick_horz',
-            0x5: 'right_stick_horz',
-            0x1: 'left_stick_vert',
-            0x4: 'left_stick_vert',
-            0xa: 'left_trigger',
-            0x9: 'right_trigger'
-=======
             0x00 : 'left_stick_horz',
             0x01 : 'left_stick_vert',
             0x05 : 'right_stick_vert',
@@ -634,25 +626,16 @@
             0x09 : 'right_trigger',
             0x10 : 'dpad_horiz',
             0x11 : 'dpad_vert'
->>>>>>> 57ece72f
         }
 
         self.button_names = {
             0x130: 'a_button',
             0x131: 'b_button',
-<<<<<<< HEAD
             0x132: 'x_button',
             0x133: 'y_button',
             0x134: 'left_shoulder',
             0x135: 'right_shoulder',
             0x137: 'options',
-=======
-            0x133: 'x_button',
-            0x134: 'y_button',
-            0x13b: 'options',
-            0x136: 'left_shoulder',
-            0x137: 'right_shoulder',
->>>>>>> 57ece72f
         }
 
 class LogitechJoystick(Joystick):
