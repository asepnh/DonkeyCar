#!/usr/bin/env python3
# -*- coding: utf-8 -*-
"""
Created on Tue Jul  4 12:32:53 2017

@author: wroscoe
"""
import os
import sys
import time
import json
import datetime
import random
import glob
import numpy as np
import pandas as pd

from PIL import Image
from donkeycar import utils


class OriginalWriter:
    """
    TODO: DELTE THIS? Is this ever used now?
    A datastore to store sensor data in the original `filename format' and a *.json
    file with the same index.

    Accepts str, int, float, image_array, image, and array data types.

    """

    def __init__(self, path, inputs = None, types = None):
        self.path = os.path.expanduser(path)
        self.current_ix = 0

        exists = os.path.exists(self.path)


        if exists:
            # XXX: Find the biggest index and use that to continue.
            pass
        elif not exists and inputs and types:
            os.makedirs(self.path)

            meta_inputs = []
            meta_types = []
            for i, v in enumerate(types):
                if v != 'boolean':
                    meta_inputs.append(inputs[i])
                    meta_types.append(v)

            self.orig = { 'inputs': inputs, 'types': types }
            self.meta = { 'inputs': meta_inputs, 'types': meta_types }
            self.current_ix = 0
        else:
            raise AttributeError('The path doesnt exist and you didnt give inputs and types')

        self.start_time = time.time()

    def make_img_path(self, ext = '.jpg'):
        name = "frame_%.5d_ttl_%.3f_agl_%.3f_mil_%.1f%s" % (self.current_ix, self.out['trottle'], self.out['angle'], self.out['milliseconds'], ext)
        file_path = os.path.join(self.path, name)
        return file_path

    def make_json_path(self):
        name = "frame_%.5d.json" % self.current_ix
        file_path = os.path.join(self.path, name)
        return file_path

    def run(self, *args):
        '''
        API function needed to use as a Donkey part.

        Accepts values, pairs them with their inputs keys and saves them
        to disk.
        '''
        assert len(self.orig['inputs']) == len(args)

        t = time.time()
        self.record_time = (t - self.start_time) * 1000

        write = False
        self.out = { 'extra': {} }

        for i, val in enumerate(args):
            typ = self.orig['types'][i]
            key = self.orig['inputs'][i]

            if typ == 'boolean':      # the recording value
                write = val

        if write:
            self.out['milliseconds'] = self.record_time
            self.out['extra']['linaccel'] = None
            img = None

            for i, val in enumerate(args):
                typ = self.orig['types'][i]
                key = self.orig['inputs'][i]

                if typ in [ 'float' ]:
                    if key == 'user/angle':
                        self.out['angle'] = val
                    elif key == 'user/throttle':
                        self.out['trottle'] = val
                    elif key == 'odo/speed':
                        self.out['extra']['speed'] = val
                elif typ is 'str':
                    if key == 'user/mode':
                        self.out['extra']['mode'] = val
                elif typ == 'image_array':
                    img = Image.fromarray(np.uint8(val))
                elif typ == 'boolean':
                    pass
                else:
                    msg = 'OriginalWriter does not know what to do with this type {}'.format(typ)
                    raise TypeError(msg)

            if img != None:
                path = self.make_img_path()
                img.save(path, 'jpeg')

                path = self.make_json_path()
                f = open(path, 'w')
                self.out['extra']['time'] = (time.time() - t) * 1000
                json.dump(self.out, f)
                f.close()
                self.current_ix += 1

    def shutdown(self):
        pass




class Tub(object):
    """
    A datastore to store sensor data in a key, value format.

    Accepts str, int, float, image_array, image, and array data types.

    For example:

    #Create a tub to store speed values.
    >>> path = '~/mydonkey/test_tub'
    >>> inputs = ['user/speed', 'cam/image']
    >>> types = ['float', 'image']
    >>> t=Tub(path=path, inputs=inputs, types=types)

    """

    def __init__(self, path, inputs=None, types=None):

        self.path = os.path.expanduser(path)
        print('path_in_tub:', self.path)
        self.meta_path = os.path.join(self.path, 'meta.json')
        self.df = None

        exists = os.path.exists(self.path)

        if exists:
<<<<<<< HEAD
            #load log and meta
            print("Tub exists: {}".format(self.path))
=======
            # load log and meta
            logger.info("Tub exists: {}".format(self.path))
>>>>>>> 1c5f1ce7
            with open(self.meta_path, 'r') as f:
                self.meta = json.load(f)
            self.current_ix = self.get_last_ix() + 1

        elif not exists and inputs:
            print('Tub does NOT exist. Creating new tub...')
            #create log and save meta
            os.makedirs(self.path)
            self.meta = {'inputs': inputs, 'types': types}
            with open(self.meta_path, 'w') as f:
                json.dump(self.meta, f)
            self.current_ix = 0
            print('New tub created at: {}'.format(self.path))
        else:
            msg = "The tub path you provided doesn't exist and you didnt pass any meta info (inputs & types)" + \
                  "to create a new tub. Please check your tub path or provide meta info to create a new tub."

            raise AttributeError(msg)

        self.start_time = time.time()


    def get_last_ix(self):
        index = self.get_index()
        return max(index)

    def update_df(self):
        df = pd.DataFrame([self.get_json_record(i) for i in self.get_index(shuffled=False)])
        self.df = df

    def get_df(self):
        if self.df is None:
            self.update_df()
        return self.df


    def get_index(self, shuffled=True):
        files = next(os.walk(self.path))[2]
        record_files = [f for f in files if f[:6]=='record']
        
        def get_file_ix(file_name):
            try:
                name = file_name.split('.')[0]
                num = int(name.split('_')[1])
            except:
                num = 0
            return num

        nums = [get_file_ix(f) for f in record_files]
        
        if shuffled:
            random.shuffle(nums)
        else:
            nums = sorted(nums)
            
        return nums 


    @property
    def inputs(self):
        return list(self.meta['inputs'])

    @property
    def types(self):
        return list(self.meta['types'])

    def get_input_type(self, key):
        input_types = dict(zip(self.inputs, self.types))
        return input_types.get(key)

    def write_json_record(self, json_data):
        path = self.get_json_record_path(self.current_ix)
        try:
            with open(path, 'w') as fp:
                json.dump(json_data, fp)
                #print('wrote record:', json_data)
        except TypeError:
            print('troubles with record:', json_data)
        except FileNotFoundError:
            raise
        except:
            print("Unexpected error:", sys.exc_info()[0])
            raise

    def get_num_records(self):
        import glob
        files = glob.glob(os.path.join(self.path, 'record_*.json'))
        return len(files)




    def make_record_paths_absolute(self, record_dict):
        #make paths absolute
        d = {}
        for k, v in record_dict.items():
            if type(v) == str: #filename
                if '.' in v:
                    v = os.path.join(self.path, v)
            d[k] = v

        return d




    def check(self, fix=False):
        '''
        Iterate over all records and make sure we can load them.
        Optionally remove records that cause a problem.
        '''
        print('Checking tub:%s.' % self.path)
        print('Found: %d records.' % self.get_num_records())
        problems = False
        for ix in self.get_index(shuffled=False):
            try:
                self.get_record(ix)
            except:
                problems = True
                if fix == False:
                    print('problems with record:', self.path, ix)
                else:
                    print('problems with record, removing:', self.path, ix)
                    self.remove_record(ix)
        if not problems:
            print("No problems found.")

    def remove_record(self, ix):
        '''
        remove data associate with a record
        '''
        record = self.get_json_record_path(ix)
        os.unlink(record)

    def put_record(self, data):
        """
        Save values like images that can't be saved in the csv log and
        return a record with references to the saved values that can
        be saved in a csv.
        """
        json_data = {}
        self.current_ix += 1
        
        for key, val in data.items():
            typ = self.get_input_type(key)

            if typ in ['str', 'float', 'int', 'boolean']:
                json_data[key] = val

            elif typ is 'image':
                path = self.make_file_path(key)
                val.save(path)
                json_data[key]=path

            elif typ == 'image_array':
                img = Image.fromarray(np.uint8(val))
                name = self.make_file_name(key, ext='.jpg')
                img.save(os.path.join(self.path, name))
                json_data[key]=name

            else:
                msg = 'Tub does not know what to do with this type {}'.format(typ)
                raise TypeError(msg)

        self.write_json_record(json_data)
        return self.current_ix


    def get_json_record_path(self, ix):
        return os.path.join(self.path, 'record_'+str(ix)+'.json')

    def get_json_record(self, ix):
        path = self.get_json_record_path(ix)
        try:
            with open(path, 'r') as fp:
                json_data = json.load(fp)
        except UnicodeDecodeError:
            raise Exception('bad record: %d. You may want to run `python manage.py check --fix`' % ix)
        except FileNotFoundError:
            raise
        except:
            print("Unexpected error:", sys.exc_info()[0])
            raise

        record_dict = self.make_record_paths_absolute(json_data)
        return record_dict


    def get_record(self, ix):

        json_data = self.get_json_record(ix)
        data = self.read_record(json_data)
        return data



    def read_record(self, record_dict):
        data={}
        for key, val in record_dict.items():
            typ = self.get_input_type(key)

            #load objects that were saved as separate files
            if typ == 'image_array':
                img = Image.open((val))
                val = np.array(img)

            data[key] = val


        return data


    def make_file_name(self, key, ext='.png'):
        name = '_'.join([str(self.current_ix), key, ext])
        name = name = name.replace('/', '-')
        return name

    def delete(self):
        """ Delete the folder and files for this tub. """
        import shutil
        shutil.rmtree(self.path)

    def shutdown(self):
        pass


    def get_record_gen(self, record_transform=None, shuffle=True, df=None):

        if df is None:
            df = self.get_df()


        while True:
            for row in self.df.iterrows():
                if shuffle:
                    record_dict = df.sample(n=1).to_dict(orient='record')[0]

                if record_transform:
                    record_dict = record_transform(record_dict)

                record_dict = self.read_record(record_dict)

                yield record_dict


    def get_batch_gen(self, keys, record_transform=None, batch_size=128, shuffle=True, df=None):

        record_gen = self.get_record_gen(record_transform, shuffle=shuffle, df=df)

        if keys == None:
            keys = list(self.df.columns)

        while True:
            record_list = []
            for _ in range(batch_size):
                record_list.append(next(record_gen))

            batch_arrays = {}
            for i, k in enumerate(keys):
                arr = np.array([r[k] for r in record_list])
                # if len(arr.shape) == 1:
                #    arr = arr.reshape(arr.shape + (1,))
                batch_arrays[k] = arr

            yield batch_arrays


    def get_train_gen(self, X_keys, Y_keys, batch_size=128, record_transform=None, df=None):

        batch_gen = self.get_batch_gen(X_keys + Y_keys,
                                       batch_size=batch_size, record_transform=record_transform, df=df)

        while True:
            batch = next(batch_gen)
            X = [batch[k] for k in X_keys]
            Y = [batch[k] for k in Y_keys]
            yield X, Y


    def get_train_val_gen(self, X_keys, Y_keys, batch_size=128, record_transform=None, train_frac=.8):
        train_df = train=self.df.sample(frac=train_frac,random_state=200)
        val_df = self.df.drop(train_df.index)

        train_gen = self.get_train_gen(X_keys=X_keys, Y_keys=Y_keys, batch_size=batch_size,
                                       record_transform=record_transform, df=train_df)

        val_gen = self.get_train_gen(X_keys=X_keys, Y_keys=Y_keys, batch_size=batch_size,
                                       record_transform=record_transform, df=val_df)

        return train_gen, val_gen





class TubWriter(Tub):
    def __init__(self, *args, **kwargs):
        super(TubWriter, self).__init__(*args, **kwargs)

    def run(self, *args):
        '''
        API function needed to use as a Donkey part.

        Accepts values, pairs them with their inputs keys and saves them
        to disk.
        '''
        assert len(self.inputs) == len(args)

        self.record_time = int(time.time() - self.start_time)
        record = dict(zip(self.inputs, args))
        self.put_record(record)


class TubReader(Tub):
    def __init__(self, path, *args, **kwargs):
        super(TubReader, self).__init__(*args, **kwargs)

    def run(self, *args):
        '''
        API function needed to use as a Donkey part.

        Accepts keys to read from the tub and retrieves them sequentially.
        '''

        record = self.get_record()
        record = [record[key] for key in args ]
        return record


class TubHandler():
    def __init__(self, path):
        self.path = os.path.expanduser(path)

    def get_tub_list(self,path):
        folders = next(os.walk(path))[1]
        return folders

    def next_tub_number(self, path):
        def get_tub_num(tub_name):
            try:
                num = int(tub_name.split('_')[1])
            except:
                num = 0
            return num

        folders = self.get_tub_list(path)
        numbers = [get_tub_num(x) for x in folders]
        #numbers = [i for i in numbers if i is not None]
        next_number = max(numbers+[0]) + 1
        return next_number

    def create_tub_path(self):
        tub_num = self.next_tub_number(self.path)
        date = datetime.datetime.now().strftime('%y-%m-%d')
        name = '_'.join(['tub',str(tub_num),date])
        tub_path = os.path.join(self.path, name)
        return tub_path

    def new_tub_writer(self, inputs, types):
        tub_path = self.create_tub_path()
        tw = TubWriter(path=tub_path, inputs=inputs, types=types)
        return tw



class TubImageStacker(Tub):
    '''
    A Tub for training a NN with images that are the last three records stacked 
    togther as 3 channels of a single image. The idea is to give a simple feedforward
    NN some chance of building a model based on motion.
    If you drive with the ImageFIFO part, then you don't need this.
    Just make sure your inference pass uses the ImageFIFO that the NN will now expect.
    '''
    
    def rgb2gray(self, rgb):
        '''
        take a numpy rgb image return a new single channel image converted to greyscale
        '''
        return np.dot(rgb[...,:3], [0.299, 0.587, 0.114])

    def stack3Images(self, img_a, img_b, img_c):
        '''
        convert 3 rgb images into grayscale and put them into the 3 channels of
        a single output image
        '''
        width, height, _ = img_a.shape

        gray_a = self.rgb2gray(img_a)
        gray_b = self.rgb2gray(img_b)
        gray_c = self.rgb2gray(img_c)
        
        img_arr = np.zeros([width, height, 3], dtype=np.dtype('B'))

        img_arr[...,0] = np.reshape(gray_a, (width, height))
        img_arr[...,1] = np.reshape(gray_b, (width, height))
        img_arr[...,2] = np.reshape(gray_c, (width, height))

        return img_arr

    def get_record(self, ix):
        '''
        get the current record and two previous.
        stack the 3 images into a single image.
        '''
        data = super(TubImageStacker, self).get_record(ix)

        if ix > 1:
            data_ch1 = super(TubImageStacker, self).get_record(ix - 1)
            data_ch0 = super(TubImageStacker, self).get_record(ix - 2)

            json_data = self.get_json_record(ix)
            for key, val in json_data.items():
                typ = self.get_input_type(key)

                #load objects that were saved as separate files
                if typ == 'image':
                    val = self.stack3Images(data_ch0[key], data_ch1[key], data[key])
                    data[key] = val
                elif typ == 'image_array':
                    img = self.stack3Images(data_ch0[key], data_ch1[key], data[key])
                    val = np.array(img)

        return data



class TubTimeStacker(TubImageStacker):
    '''
    A Tub for training N with records stacked through time. 
    The idea here is to force the network to learn to look ahead in time.
    Init with an array of time offsets from the current time.
    '''

    def __init__(self, frame_list, *args, **kwargs):
        '''
        frame_list of [0, 10] would stack the current and 10 frames from now records togther in a single record
        with just the current image returned.
        [5, 90, 200] would return 3 frames of records, ofset 5, 90, and 200 frames in the future.

        '''
        super(TubTimeStacker, self).__init__(*args, **kwargs)
        self.frame_list = frame_list
  
    def get_record(self, ix):
        '''
        stack the N records into a single record.
        Each key value has the record index with a suffix of _N where N is
        the frame offset into the data.
        '''
        data = {}
        for i, iOffset in enumerate(self.frame_list):
            iRec = ix + iOffset
            
            try:
                json_data = self.get_json_record(iRec)
            except FileNotFoundError:
                pass
            except:
                pass

            for key, val in json_data.items():
                typ = self.get_input_type(key)

                #load only the first image saved as separate files
                if typ == 'image' and i == 0:
                    val = Image.open(os.path.join(self.path, val))
                    data[key] = val                    
                elif typ == 'image_array' and i == 0:
                    d = super(TubTimeStacker, self).get_record(ix)
                    data[key] = d[key]
                else:
                    '''
                    we append a _offset to the key
                    so user/angle out now be user/angle_0
                    '''
                    new_key = key + "_" + str(iOffset)
                    data[new_key] = val
        return data


class TubGroup(Tub):
    def __init__(self, tub_paths_arg):
        tub_paths = utils.expand_path_arg(tub_paths_arg)
        print('TubGroup:tubpaths:', tub_paths)
        tubs = [Tub(path) for path in tub_paths]
        self.input_types = {}

        record_count = 0
        for t in tubs:
            t.update_df()
            record_count += len(t.df)
            self.input_types.update(dict(zip(t.inputs, t.types)))

        print('joining the tubs {} records together. This could take {} minutes.'.format(record_count,
                                                                                         int(record_count / 300000)))

        self.meta = {'inputs': list(self.input_types.keys()),
                     'types': list(self.input_types.values())}


        self.df = pd.concat([t.df for t in tubs], axis=0, join='inner')

<<<<<<< HEAD
=======


import sqlite3
import shutil
import pickle


class SQLiteTub:
    def __init__(self, path, channel_schema, serializer):
        self.channel_schema = channel_schema
        self.channels = [c['name'] for c in channel_schema]
        self.types = [c['type'] for c in channel_schema]
        self.serializer = serializer
        self.record_cols = ['id', 'timestamp', 'active'] + self.channels

        self.db = sqlite3.connect(path, detect_types=sqlite3.PARSE_DECLTYPES | sqlite3.PARSE_COLNAMES)
        self.create_channel_table()
        self.create_records_table(channel_schema)

    def create_sessions_table(self):
        sql = """CREATE TABLE IF NOT EXISTS session (id integer PRIMARY KEY, name text NOT NULL, description text);"""
        self._insert(sql)

    def create_channel_table(self):
        sql = """CREATE TABLE IF NOT EXISTS channel (id integer PRIMARY KEY, name text NOT NULL, type text);"""
        self._insert(sql)

    def create_records_table(self, channel_schema):
        sql = "CREATE TABLE IF NOT EXISTS record ( "
        col_lines = [
            'id INTEGER PRIMARY KEY AUTOINCREMENT',
            "timestamp TIMESTAMP DEFAULT(STRFTIME('%Y-%m-%d %H:%M:%f', 'NOW'))",
            'active INTEGER DEFAULT 1',
            'FOREIGN KEY(session) ON DELETE CASCADE',
        ]
        for channel in channel_schema:
            line = "{} {}".format(
                channel['name'],
                self.serializer.sqlite_type(channel['type'])
            )
            col_lines.append(line)
        sql += ', '.join(col_lines) + ");"
        self._insert(sql)

    def put_record(self, *values):
        serialized_values = self.serializer.write_many(self.types, values)
        sql = """INSERT INTO record {} values({});"""
        sql = sql.format( tuple(self.channels), ','.join(['?'] * len(values)))
        self._insert(sql, serialized_values)

    def _select_records(self, cols='*', limit=10):
        if cols is not '*':
            cols = ','.join(cols)

        sql = """SELECT {} FROM record ORDER BY ID DESC LIMIT {};"""
        sql = sql.format(cols, limit)

        recs = self._select(sql)

        new_records = []
        for r in recs:
            new_records.append(self.deserialize_record(r))
        return new_records

    def read_record(self, ix):
        """
        Return the deserialized record as a dictionary.
        """
        sql = "SELECT * FROM record WHERE id = {};".format(ix)
        record = self._select_one(sql)
        values = self.deserialize_record(record)
        record_dict = dict(zip(self.record_cols, values))
        return record_dict

    def deserialize_record(self, record):
        new_record = list(record[:3])
        new_record += self.serializer.read_many(self.types, record[3:])
        return new_record

    def mark_previous_records_inactive(self, count=100):
        last_record = self.last_record_id()
        min_record = max(1, last_record - count)

        sql = """UPDATE records SET active = 0 WHERE ID <= {} AND ID > {};"""
        sql = sql.format(last_record, min_record)
        self._insert(sql)

    def last_record_id(self):
        return self._select('SELECT last_insert_rowid()')[0][0]

    def _insert(self, sql, values=None):
        c = self.db.cursor()
        if values is not None:
            c.execute(sql, values)
        else:
            c.execute(sql)
        db.commit()

    def _select(self, sql):
        c = self.db.cursor()
        c.execute(sql)
        return c.fetchall()

    def _select_one(self, sql):
        c = self.db.cursor()
        c.execute(sql)
        return c.fetchone()

    def summary(self):
        data = {}
        data['records_columns'] = self._select('PRAGMA table_info(records);')
        data['records_total'] = self._select('SELECT COUNT(*) FROM records;')
        data['last_record_id'] = self.last_record_id()
        data['records_active'] = self._select('SELECT COUNT(*) FROM records WHERE active > 0;')
        return data

    def shutdown(self):
        self.db.close()

    def delete(self):
        """ Delete the db. """
        self.shutdown()
        shutil.rmtree(self.path)



class TypeRegistry:
    def __init__(self):
        self.reg = {}
        self._load_defaults()

    def add(self, name,
            read_func=None, write_func=None,
            sqlite_type=None):

        entry = {}
        entry['read'] = read_func or (lambda x: x)
        entry['write'] = write_func or (lambda x: x)

        if self.is_sqlite_type(sqlite_type):
            entry['sqlite_type'] = sqlite_type

        self.reg[name] = entry

    def _load_defaults(self):
        self.add(int, sqlite_type='INTEGER')
        self.add(float, sqlite_type='REAL')
        self.add(str, sqlite_type='TEXT')
        self.add(list, read_func=pickle.loads, write_func=pickle.dumps, sqlite_type='BLOB')
        self.add(tuple, read_func=pickle.loads, write_func=pickle.dumps, sqlite_type='BLOB')
        self.add(dict, read_func=pickle.loads, write_func=pickle.dumps, sqlite_type='BLOB')
        self.add('blob', read_func=pickle.loads, write_func=pickle.dumps, sqlite_type='BLOB')

    @staticmethod
    def is_sqlite_type(value):
        sqlite_type_options = [
            'TEXT',
            'BLOB',
            'REAL',
            'INTEGER'
        ]
        if value is not None:
            return value.upper() in sqlite_type_options
        raise ValueError('Could not find sqlite_type for value {}'.format(value))

    def write(self, name, value):
        return self.reg[name]['write'](value)

    def read(self, name, value):
        return self.reg[name]['read'](value)

    def sqlite_type(self, name):
        return self.reg[name]['sqlite_type']

    def test_type(self, name, value):
        assert self.read(name, self.write(name, value)) == value
        return True

    def write_many(self, types, values):
        return tuple([self.write(t, v) for v, t in zip(values, types)])

    def read_many(self, type_names, serialized_values):
        return tuple([self.read(t, v) for v, t in zip(serialized_values, type_names)])
>>>>>>> 1c5f1ce7
<|MERGE_RESOLUTION|>--- conflicted
+++ resolved
@@ -11,125 +11,15 @@
 import json
 import datetime
 import random
-import glob
+
 import numpy as np
 import pandas as pd
-
 from PIL import Image
+
 from donkeycar import utils
-
-
-class OriginalWriter:
-    """
-    TODO: DELTE THIS? Is this ever used now?
-    A datastore to store sensor data in the original `filename format' and a *.json
-    file with the same index.
-
-    Accepts str, int, float, image_array, image, and array data types.
-
-    """
-
-    def __init__(self, path, inputs = None, types = None):
-        self.path = os.path.expanduser(path)
-        self.current_ix = 0
-
-        exists = os.path.exists(self.path)
-
-
-        if exists:
-            # XXX: Find the biggest index and use that to continue.
-            pass
-        elif not exists and inputs and types:
-            os.makedirs(self.path)
-
-            meta_inputs = []
-            meta_types = []
-            for i, v in enumerate(types):
-                if v != 'boolean':
-                    meta_inputs.append(inputs[i])
-                    meta_types.append(v)
-
-            self.orig = { 'inputs': inputs, 'types': types }
-            self.meta = { 'inputs': meta_inputs, 'types': meta_types }
-            self.current_ix = 0
-        else:
-            raise AttributeError('The path doesnt exist and you didnt give inputs and types')
-
-        self.start_time = time.time()
-
-    def make_img_path(self, ext = '.jpg'):
-        name = "frame_%.5d_ttl_%.3f_agl_%.3f_mil_%.1f%s" % (self.current_ix, self.out['trottle'], self.out['angle'], self.out['milliseconds'], ext)
-        file_path = os.path.join(self.path, name)
-        return file_path
-
-    def make_json_path(self):
-        name = "frame_%.5d.json" % self.current_ix
-        file_path = os.path.join(self.path, name)
-        return file_path
-
-    def run(self, *args):
-        '''
-        API function needed to use as a Donkey part.
-
-        Accepts values, pairs them with their inputs keys and saves them
-        to disk.
-        '''
-        assert len(self.orig['inputs']) == len(args)
-
-        t = time.time()
-        self.record_time = (t - self.start_time) * 1000
-
-        write = False
-        self.out = { 'extra': {} }
-
-        for i, val in enumerate(args):
-            typ = self.orig['types'][i]
-            key = self.orig['inputs'][i]
-
-            if typ == 'boolean':      # the recording value
-                write = val
-
-        if write:
-            self.out['milliseconds'] = self.record_time
-            self.out['extra']['linaccel'] = None
-            img = None
-
-            for i, val in enumerate(args):
-                typ = self.orig['types'][i]
-                key = self.orig['inputs'][i]
-
-                if typ in [ 'float' ]:
-                    if key == 'user/angle':
-                        self.out['angle'] = val
-                    elif key == 'user/throttle':
-                        self.out['trottle'] = val
-                    elif key == 'odo/speed':
-                        self.out['extra']['speed'] = val
-                elif typ is 'str':
-                    if key == 'user/mode':
-                        self.out['extra']['mode'] = val
-                elif typ == 'image_array':
-                    img = Image.fromarray(np.uint8(val))
-                elif typ == 'boolean':
-                    pass
-                else:
-                    msg = 'OriginalWriter does not know what to do with this type {}'.format(typ)
-                    raise TypeError(msg)
-
-            if img != None:
-                path = self.make_img_path()
-                img.save(path, 'jpeg')
-
-                path = self.make_json_path()
-                f = open(path, 'w')
-                self.out['extra']['time'] = (time.time() - t) * 1000
-                json.dump(self.out, f)
-                f.close()
-                self.current_ix += 1
-
-    def shutdown(self):
-        pass
-
+from ..log import get_logger
+
+logger = get_logger(__name__)
 
 
 
@@ -152,33 +42,28 @@
     def __init__(self, path, inputs=None, types=None):
 
         self.path = os.path.expanduser(path)
-        print('path_in_tub:', self.path)
+        logger.info('path_in_tub: {}'.format(self.path))
         self.meta_path = os.path.join(self.path, 'meta.json')
         self.df = None
 
         exists = os.path.exists(self.path)
 
         if exists:
-<<<<<<< HEAD
-            #load log and meta
-            print("Tub exists: {}".format(self.path))
-=======
             # load log and meta
             logger.info("Tub exists: {}".format(self.path))
->>>>>>> 1c5f1ce7
             with open(self.meta_path, 'r') as f:
                 self.meta = json.load(f)
             self.current_ix = self.get_last_ix() + 1
 
         elif not exists and inputs:
-            print('Tub does NOT exist. Creating new tub...')
-            #create log and save meta
+            logger.info('Tub does NOT exist. Creating new tub...')
+            # create log and save meta
             os.makedirs(self.path)
             self.meta = {'inputs': inputs, 'types': types}
             with open(self.meta_path, 'w') as f:
                 json.dump(self.meta, f)
             self.current_ix = 0
-            print('New tub created at: {}'.format(self.path))
+            logger.info('New tub created at: {}'.format(self.path))
         else:
             msg = "The tub path you provided doesn't exist and you didnt pass any meta info (inputs & types)" + \
                   "to create a new tub. Please check your tub path or provide meta info to create a new tub."
@@ -186,7 +71,6 @@
             raise AttributeError(msg)
 
         self.start_time = time.time()
-
 
     def get_last_ix(self):
         index = self.get_index()
@@ -201,10 +85,9 @@
             self.update_df()
         return self.df
 
-
     def get_index(self, shuffled=True):
         files = next(os.walk(self.path))[2]
-        record_files = [f for f in files if f[:6]=='record']
+        record_files = [f for f in files if f[:6] == 'record']
         
         def get_file_ix(file_name):
             try:
@@ -241,13 +124,12 @@
         try:
             with open(path, 'w') as fp:
                 json.dump(json_data, fp)
-                #print('wrote record:', json_data)
         except TypeError:
-            print('troubles with record:', json_data)
+            logger.warn('troubles with record:', json_data)
         except FileNotFoundError:
             raise
         except:
-            print("Unexpected error:", sys.exc_info()[0])
+            logger.error("Unexpected error:", sys.exc_info()[0])
             raise
 
     def get_num_records(self):
@@ -255,11 +137,7 @@
         files = glob.glob(os.path.join(self.path, 'record_*.json'))
         return len(files)
 
-
-
-
     def make_record_paths_absolute(self, record_dict):
-        #make paths absolute
         d = {}
         for k, v in record_dict.items():
             if type(v) == str: #filename
@@ -269,16 +147,13 @@
 
         return d
 
-
-
-
     def check(self, fix=False):
-        '''
+        """
         Iterate over all records and make sure we can load them.
         Optionally remove records that cause a problem.
-        '''
-        print('Checking tub:%s.' % self.path)
-        print('Found: %d records.' % self.get_num_records())
+        """
+        logger.info('Checking tub:%s.' % self.path)
+        logger.info('Found: %d records.' % self.get_num_records())
         problems = False
         for ix in self.get_index(shuffled=False):
             try:
@@ -286,17 +161,17 @@
             except:
                 problems = True
                 if fix == False:
-                    print('problems with record:', self.path, ix)
+                    logger.warning('problems with record:', self.path, ix)
                 else:
-                    print('problems with record, removing:', self.path, ix)
+                    logger.warning('problems with record, removing:', self.path, ix)
                     self.remove_record(ix)
         if not problems:
-            print("No problems found.")
+            logger.info("No problems found.")
 
     def remove_record(self, ix):
-        '''
+        """
         remove data associate with a record
-        '''
+        """
         record = self.get_json_record_path(ix)
         os.unlink(record)
 
@@ -333,9 +208,8 @@
         self.write_json_record(json_data)
         return self.current_ix
 
-
     def get_json_record_path(self, ix):
-        return os.path.join(self.path, 'record_'+str(ix)+'.json')
+        return os.path.join(self.path, 'record_'+str(ix).zfill(6)+'.json')
 
     def get_json_record(self, ix):
         path = self.get_json_record_path(ix)
@@ -347,39 +221,33 @@
         except FileNotFoundError:
             raise
         except:
-            print("Unexpected error:", sys.exc_info()[0])
+            logger.error("Unexpected error:", sys.exc_info()[0])
             raise
 
         record_dict = self.make_record_paths_absolute(json_data)
         return record_dict
-
 
     def get_record(self, ix):
 
         json_data = self.get_json_record(ix)
         data = self.read_record(json_data)
         return data
-
-
 
     def read_record(self, record_dict):
         data={}
         for key, val in record_dict.items():
             typ = self.get_input_type(key)
 
-            #load objects that were saved as separate files
+            # load objects that were saved as separate files
             if typ == 'image_array':
                 img = Image.open((val))
                 val = np.array(img)
 
             data[key] = val
-
-
         return data
 
-
     def make_file_name(self, key, ext='.png'):
-        name = '_'.join([str(self.current_ix), key, ext])
+        name = '_'.join([str(self.current_ix).zfill(6), key, ext])
         name = name = name.replace('/', '-')
         return name
 
@@ -391,12 +259,10 @@
     def shutdown(self):
         pass
 
-
     def get_record_gen(self, record_transform=None, shuffle=True, df=None):
 
         if df is None:
             df = self.get_df()
-
 
         while True:
             for row in self.df.iterrows():
@@ -410,12 +276,11 @@
 
                 yield record_dict
 
-
     def get_batch_gen(self, keys, record_transform=None, batch_size=128, shuffle=True, df=None):
 
         record_gen = self.get_record_gen(record_transform, shuffle=shuffle, df=df)
 
-        if keys == None:
+        if keys is None:
             keys = list(self.df.columns)
 
         while True:
@@ -429,14 +294,14 @@
                 # if len(arr.shape) == 1:
                 #    arr = arr.reshape(arr.shape + (1,))
                 batch_arrays[k] = arr
-
             yield batch_arrays
 
-
     def get_train_gen(self, X_keys, Y_keys, batch_size=128, record_transform=None, df=None):
 
         batch_gen = self.get_batch_gen(X_keys + Y_keys,
-                                       batch_size=batch_size, record_transform=record_transform, df=df)
+                                       batch_size=batch_size,
+                                       record_transform=record_transform,
+                                       df=df)
 
         while True:
             batch = next(batch_gen)
@@ -444,18 +309,32 @@
             Y = [batch[k] for k in Y_keys]
             yield X, Y
 
-
     def get_train_val_gen(self, X_keys, Y_keys, batch_size=128, record_transform=None, train_frac=.8):
-        train_df = train=self.df.sample(frac=train_frac,random_state=200)
+        train_df = self.df.sample(frac=train_frac, random_state=200)
         val_df = self.df.drop(train_df.index)
 
         train_gen = self.get_train_gen(X_keys=X_keys, Y_keys=Y_keys, batch_size=batch_size,
                                        record_transform=record_transform, df=train_df)
 
         val_gen = self.get_train_gen(X_keys=X_keys, Y_keys=Y_keys, batch_size=batch_size,
-                                       record_transform=record_transform, df=val_df)
+                                     record_transform=record_transform, df=val_df)
 
         return train_gen, val_gen
+
+    def tar_records(self, file_path, start_ix, end_ix, ):
+        """
+        Create a tarfile of the records and metadata from a tub.
+
+        :param start_ix:
+        :param end_ix:
+        :return:
+        """
+
+        for i in range(start_ix, end_ix):
+            record_path = self.get_json_record_path(i)
+
+
+
 
 
 
@@ -466,15 +345,12 @@
         super(TubWriter, self).__init__(*args, **kwargs)
 
     def run(self, *args):
-        '''
-        API function needed to use as a Donkey part.
-
-        Accepts values, pairs them with their inputs keys and saves them
+        """
+        Accepts values, pairs them with their input keys and saves them
         to disk.
-        '''
+        """
+
         assert len(self.inputs) == len(args)
-
-        self.record_time = int(time.time() - self.start_time)
         record = dict(zip(self.inputs, args))
         self.put_record(record)
 
@@ -484,11 +360,9 @@
         super(TubReader, self).__init__(*args, **kwargs)
 
     def run(self, *args):
-        '''
-        API function needed to use as a Donkey part.
-
+        """
         Accepts keys to read from the tub and retrieves them sequentially.
-        '''
+        """
 
         record = self.get_record()
         record = [record[key] for key in args ]
@@ -513,14 +387,14 @@
 
         folders = self.get_tub_list(path)
         numbers = [get_tub_num(x) for x in folders]
-        #numbers = [i for i in numbers if i is not None]
+        # numbers = [i for i in numbers if i is not None]
         next_number = max(numbers+[0]) + 1
         return next_number
 
     def create_tub_path(self):
         tub_num = self.next_tub_number(self.path)
         date = datetime.datetime.now().strftime('%y-%m-%d')
-        name = '_'.join(['tub',str(tub_num),date])
+        name = '_'.join(['tub', str(tub_num).zfill(2), date])
         tub_path = os.path.join(self.path, name)
         return tub_path
 
@@ -629,7 +503,7 @@
             for key, val in json_data.items():
                 typ = self.get_input_type(key)
 
-                #load only the first image saved as separate files
+                # load only the first image saved as separate files
                 if typ == 'image' and i == 0:
                     val = Image.open(os.path.join(self.path, val))
                     data[key] = val                    
@@ -649,7 +523,7 @@
 class TubGroup(Tub):
     def __init__(self, tub_paths_arg):
         tub_paths = utils.expand_path_arg(tub_paths_arg)
-        print('TubGroup:tubpaths:', tub_paths)
+        logger.info('TubGroup:tubpaths:', tub_paths)
         tubs = [Tub(path) for path in tub_paths]
         self.input_types = {}
 
@@ -659,17 +533,14 @@
             record_count += len(t.df)
             self.input_types.update(dict(zip(t.inputs, t.types)))
 
-        print('joining the tubs {} records together. This could take {} minutes.'.format(record_count,
+        logger.info('joining the tubs {} records together. This could take {} minutes.'.format(record_count,
                                                                                          int(record_count / 300000)))
 
         self.meta = {'inputs': list(self.input_types.keys()),
                      'types': list(self.input_types.values())}
 
-
         self.df = pd.concat([t.df for t in tubs], axis=0, join='inner')
 
-<<<<<<< HEAD
-=======
 
 
 import sqlite3
@@ -852,5 +723,4 @@
         return tuple([self.write(t, v) for v, t in zip(values, types)])
 
     def read_many(self, type_names, serialized_values):
-        return tuple([self.read(t, v) for v, t in zip(serialized_values, type_names)])
->>>>>>> 1c5f1ce7
+        return tuple([self.read(t, v) for v, t in zip(serialized_values, type_names)])