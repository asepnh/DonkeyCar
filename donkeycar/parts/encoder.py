--- conflicted
+++ resolved
@@ -7,11 +7,6 @@
 import time
 
 
-<<<<<<< HEAD
-=======
-
-
->>>>>>> af3883c6
 # The Arduino class is for a quadrature wheel or motor encoder that is being read by an offboard microcontroller
 # such as an Arduino or Teensy that is feeding serial data to the RaspberryPy or Nano via USB serial. 
 # The microcontroller should be flashed with this sketch (use the Arduino IDE to do that): https://github.com/zlite/donkeycar/tree/master/donkeycar/parts/encoder/encoder
@@ -36,54 +31,6 @@
         self.debug = debug
         self.on = True
 
-<<<<<<< HEAD
-    def OdomDist(ticks, mm_per_tick, throttle, debug = False):
-        """
-        Take a tick input from odometry and compute the distance and speed travelled
-        """
-        m_per_tick = mm_per_tick / 1000.0
-        meters = 0
-        last_time = time.time()
-        meters_per_second = 0
-        prev_ticks = 0
-
-        """
-        inputs => total ticks since start
-        inputs => throttle, used to determine positive or negative vel
-        return => total dist (m), current vel (m/s), delta dist (m)
-        """
-        new_ticks = ticks - prev_ticks
-        prev_ticks = ticks
-
-        #save off the last time interval and reset the timer
-        start_time = last_time
-        end_time = time.time()
-        last_time = end_time
-        
-        #calculate elapsed time and distance traveled
-        seconds = end_time - start_time
-        distance = new_ticks * m_per_tick
-        if throttle < 0.0:
-            distance = distance * -1.0
-        velocity = distance / seconds
-        
-        #update the odometer values
-        meters += distance
-        meters_per_second = velocity
-
-        #console output for debugging
-        if(debug):
-            print('seconds:', seconds)
-            print('delta:', distance)
-            print('velocity:', velocity)
-
-            print('distance (m):', meters)
-            print('velocity (m/s):', meters_per_second)
-
-        return velocity, distance
-
-=======
->>>>>>> af3883c6
     def update(self):
         global lasttick
         while self.on:
@@ -98,17 +45,11 @@
                     self.ticks = int(temp)
                     lasttick = self.ticks
             else: self.ticks = lasttick
-<<<<<<< HEAD
             self.speed, self.distance = self.OdomDist(ticks, mm_per_tick)
 
     def run_threaded(self):
         self.speed 
         return self.speed 
-=======
-
-    def run_threaded(self):
-        return self.ticks 
->>>>>>> af3883c6
 
 
     def shutdown(self):
