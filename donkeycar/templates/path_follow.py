--- conflicted
+++ resolved
@@ -204,12 +204,6 @@
     ctr.set_button_down_trigger("L2", dec_pid_d)
     ctr.set_button_down_trigger("R2", inc_pid_d)
 
-<<<<<<< HEAD
-    # #This web controller will create a web server. We aren't using any controls, just for visualization.
-
-    web_ctr = LocalWebController(port=cfg.WEB_CONTROL_PORT,
-                                 mode=cfg.WEB_INIT_MODE)
-=======
     # Plot a circle on the map where the car is located
 
 
@@ -217,7 +211,6 @@
 
     loc_plot = PlotCircle(scale=cfg.PATH_SCALE, offset=cfg.PATH_OFFSET, color = carcolor)
     V.add(loc_plot, inputs=['map/image', 'pos/x', 'pos/y'], outputs=['map/image'])
->>>>>>> af3883c6
 
     V.add(web_ctr,
         inputs=['map/image'],
@@ -270,11 +263,7 @@
         print("Make sure your car is sitting at the origin of the path.")
         print("View web page and refresh. You should see your path.")
         print("Hit 'select' twice to change to ai drive mode.")
-<<<<<<< HEAD
-        print("You can press the X button (e-stop) to stop the car at any time.")
-=======
         print("You can press the X/A button (e-stop) to stop the car at any time.")
->>>>>>> af3883c6
         print("Delete file", cfg.PATH_FILENAME, "and re-start")
         print("to record a new path.")
         print("###############################################################################")
@@ -289,11 +278,7 @@
         print("Complete one circuit of your course.")
         print("When you have exactly looped, or just shy of the ")
         print("loop, then save the path (press %s)." % cfg.SAVE_PATH_BTN)
-<<<<<<< HEAD
-        print("You can also erase a path with the Triangle button.")
-=======
         print("You can also erase a path with the Triangle/Y button.")
->>>>>>> af3883c6
         print("When you're done, close this process with Ctrl+C.")
         print("Place car exactly at the start. ")
         print("Then restart the car with 'python manage drive'.")
